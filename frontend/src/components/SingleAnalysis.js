--- conflicted
+++ resolved
@@ -2,109 +2,17 @@
 
 const SingleAnalysis = () => {
     const [formData, setFormData] = useState({
-<<<<<<< HEAD
-        feature_name: '',
-        description: '',
-        target_markets: ['US'],
-        data_collected: [],
-        user_demographics: ['general_audience'],
-        ai_components: []
-=======
         summary: "", // Required
         project_name: "", // Required
         project_description: "", // Required
         project_type: "", // Optional
         priority: "", // Optional
         due_date: "", // Optional
->>>>>>> 1d596324
     });
 
     const [isAnalyzing, setIsAnalyzing] = useState(false);
     const [result, setResult] = useState(null);
 
-<<<<<<< HEAD
-    const handleSubmit = async (e) => {
-        e.preventDefault();
-        setIsAnalyzing(true);
-
-        try {
-            const response = await fetch('http://localhost:8001/api/comprehensive-compliance-analysis', {
-                method: 'POST',
-                headers: {
-                    'Content-Type': 'application/json',
-                },
-                body: JSON.stringify(formData),
-            });
-
-            const data = await response.json();
-            setResult(data);
-        } catch (error) {
-            console.error('Analysis failed:', error);
-            setResult({ error: 'Analysis failed. Please try again.' });
-        } finally {
-            setIsAnalyzing(false);
-        }
-    };
-
-    const handleArrayChange = (field, value) => {
-        setFormData(prev => ({
-            ...prev,
-            [field]: value.split(',').map(item => item).filter(item => item)
-        }));
-    };
-
-    return (
-        <div>
-            <div className="mb-8">
-                <h1 className="mb-2 text-3xl font-bold text-gray-900">Single Feature Analysis</h1>
-                <p className="text-gray-600">Analyze a TikTok feature for geo-specific compliance requirements</p>
-            </div>
-
-            <div className="grid grid-cols-1 gap-8 lg:grid-cols-2">
-                {/* Form */}
-                <div className="p-6 bg-white rounded-lg shadow">
-                    <h2 className="mb-6 text-xl font-semibold text-gray-900">Feature Details</h2>
-
-                    <form onSubmit={handleSubmit} className="space-y-6">
-                        <div>
-                            <label className="block mb-2 text-sm font-medium text-gray-700">
-                                Feature Name *
-                            </label>
-                            <input
-                                type="text"
-                                required
-                                value={formData.feature_name}
-                                onChange={(e) => setFormData(prev => ({ ...prev, feature_name: e.target.value }))}
-                                className="w-full px-3 py-2 border border-gray-300 rounded-md focus:outline-none focus:ring-2 focus:ring-blue-500"
-                                placeholder="e.g., AI Teen Discovery Feed"
-                            />
-                        </div>
-
-                        <div>
-                            <label className="block mb-2 text-sm font-medium text-gray-700">
-                                Description *
-                            </label>
-                            <textarea
-                                required
-                                value={formData.description}
-                                onChange={(e) => setFormData(prev => ({ ...prev, description: e.target.value }))}
-                                rows={4}
-                                className="w-full px-3 py-2 border border-gray-300 rounded-md focus:outline-none focus:ring-2 focus:ring-blue-500"
-                                placeholder="Detailed description of the feature functionality"
-                            />
-                        </div>
-
-                        <div>
-                            <label className="block mb-2 text-sm font-medium text-gray-700">
-                                Target Markets (comma-separated)
-                            </label>
-                            <input
-                                type="text"
-                                value={formData.target_markets.join(', ')}
-                                onChange={(e) => handleArrayChange('target_markets', e.target.value)}
-                                className="w-full px-3 py-2 border border-gray-300 rounded-md focus:outline-none focus:ring-2 focus:ring-blue-500"
-                                placeholder="US, EU, Canada, Australia"
-=======
     // Accordion state management
     const [accordionState, setAccordionState] = useState({
         legalResearch: true, // Start with legal research expanded
@@ -194,22 +102,11 @@
                                 rows={3}
                                 className="w-full px-3 py-2 border border-gray-300 rounded-md focus:outline-none focus:ring-2 focus:ring-blue-500"
                                 placeholder="Brief summary of your feature"
->>>>>>> 1d596324
                             />
                         </div>
 
                         <div>
                             <label className="block mb-2 text-sm font-medium text-gray-700">
-<<<<<<< HEAD
-                                Data Collected (comma-separated)
-                            </label>
-                            <input
-                                type="text"
-                                value={formData.data_collected.join(', ')}
-                                onChange={(e) => handleArrayChange('data_collected', e.target.value)}
-                                className="w-full px-3 py-2 border border-gray-300 rounded-md focus:outline-none focus:ring-2 focus:ring-blue-500"
-                                placeholder="viewing_history, location_data, biometric_data"
-=======
                                 Feature Name *
                             </label>
                             <input
@@ -224,22 +121,11 @@
                                 }
                                 className="w-full px-3 py-2 border border-gray-300 rounded-md focus:outline-none focus:ring-2 focus:ring-blue-500"
                                 placeholder="e.g., Video Upload Feature"
->>>>>>> 1d596324
                             />
                         </div>
 
                         <div>
                             <label className="block mb-2 text-sm font-medium text-gray-700">
-<<<<<<< HEAD
-                                User Demographics (comma-separated)
-                            </label>
-                            <input
-                                type="text"
-                                value={formData.user_demographics.join(', ')}
-                                onChange={(e) => handleArrayChange('user_demographics', e.target.value)}
-                                className="w-full px-3 py-2 border border-gray-300 rounded-md focus:outline-none focus:ring-2 focus:ring-blue-500"
-                                placeholder="13-17, adult_users, general_audience"
-=======
                                 Feature Description *
                             </label>
                             <textarea
@@ -254,35 +140,11 @@
                                 rows={4}
                                 className="w-full px-3 py-2 border border-gray-300 rounded-md focus:outline-none focus:ring-2 focus:ring-blue-500"
                                 placeholder="Detailed description of the feature and its functionality"
->>>>>>> 1d596324
                             />
                         </div>
 
                         <div>
                             <label className="block mb-2 text-sm font-medium text-gray-700">
-<<<<<<< HEAD
-                                AI Components (comma-separated)
-                            </label>
-                            <input
-                                type="text"
-                                value={formData.ai_components.join(', ')}
-                                onChange={(e) => handleArrayChange('ai_components', e.target.value)}
-                                className="w-full px-3 py-2 border border-gray-300 rounded-md focus:outline-none focus:ring-2 focus:ring-blue-500"
-                                placeholder="recommendation_engine, facial_recognition, behavioral_analysis"
-                            />
-                        </div>
-
-                        <button
-                            type="submit"
-                            disabled={isAnalyzing}
-                            className={`w-full py-3 px-4 rounded-md font-medium ${isAnalyzing
-                                    ? 'bg-gray-400 cursor-not-allowed'
-                                    : 'bg-blue-600 hover:bg-blue-700 focus:outline-none focus:ring-2 focus:ring-blue-500'
-                                } text-white transition-colors`}
-                        >
-                            {isAnalyzing ? 'Analyzing...' : 'Analyze Feature'}
-                        </button>
-=======
                                 Feature Type
                             </label>
                             <select
@@ -380,19 +242,11 @@
                                     : "Analyze Feature"}
                             </button>
                         </div>
->>>>>>> 1d596324
                     </form>
                 </div>
 
                 {/* Results */}
                 <div className="p-6 bg-white rounded-lg shadow">
-<<<<<<< HEAD
-                    <h2 className="mb-6 text-xl font-semibold text-gray-900">Analysis Results</h2>
-
-                    {!result && (
-                        <div className="py-8 text-center text-gray-500">
-                            <p>Submit a feature for analysis to see results here.</p>
-=======
                     <h2 className="mb-6 text-xl font-semibold text-gray-900">
                         Analysis Results
                     </h2>
@@ -403,20 +257,15 @@
                                 Submit a feature for analysis to see results
                                 here.
                             </p>
->>>>>>> 1d596324
                         </div>
                     )}
 
                     {isAnalyzing && (
                         <div className="py-8 text-center">
                             <div className="w-8 h-8 mx-auto border-b-2 border-blue-600 rounded-full animate-spin"></div>
-<<<<<<< HEAD
-                            <p className="mt-4 text-gray-600">Analyzing feature compliance...</p>
-=======
                             <p className="mt-4 text-gray-600">
                                 Analyzing feature compliance...
                             </p>
->>>>>>> 1d596324
                         </div>
                     )}
 
@@ -427,138 +276,6 @@
                     )}
 
                     {result && !result.error && (
-<<<<<<< HEAD
-                        <div className="space-y-6 overflow-y-auto max-h-96">
-                            {/* Analysis Summary */}
-                            <div className="p-4 border border-blue-200 rounded-lg bg-blue-50">
-                                <div className="flex items-center justify-between mb-3">
-                                    <h3 className="font-semibold text-blue-900">Analysis Complete</h3>
-                                    <span className={`px-2 py-1 text-xs rounded-full ${result.regulatory_inquiry_ready ? 'bg-green-100 text-green-700' : 'bg-yellow-100 text-yellow-700'}`}>
-                                        {result.regulatory_inquiry_ready ? 'Audit Ready' : 'In Progress'}
-                                    </span>
-                                </div>
-                                <div className="grid grid-cols-1 gap-2 text-sm">
-                                    <p className="text-blue-800"><span className="font-medium">Feature:</span> {result.feature_analyzed}</p>
-                                    <p className="text-blue-800"><span className="font-medium">Analysis Type:</span> {result.analysis_type?.replace(/_/g, ' ')}</p>
-                                </div>
-                            </div>
-
-                            {/* Legal Analysis Results */}
-                            {result.result?.legal_research && (
-                                <div className="p-4 border border-yellow-200 rounded-lg bg-yellow-50">
-                                    <h4 className="flex items-center mb-3 font-semibold text-yellow-900">
-                                        <svg className="w-5 h-5 mr-2" fill="none" stroke="currentColor" viewBox="0 0 24 24">
-                                            <path strokeLinecap="round" strokeLinejoin="round" strokeWidth="2" d="M12 6.253v13m0-13C10.832 5.477 9.246 5 7.5 5S4.168 5.477 3 6.253v13C4.168 18.477 5.754 19 7.5 19s3.332-.523 4.5-1.253m0-13C13.168 5.477 14.754 5 16.5 5s3.332.477 4.5 1.253v13C19.832 18.477 18.246 19 16.5 19s-3.332-.523-4.5-1.253m0 0V9"></path>
-                                        </svg>
-                                        Legal Research Analysis
-                                    </h4>
-                                    <div className="space-y-2 text-sm text-yellow-800">
-                                        <p>✅ Real-time legal research completed using government APIs</p>
-                                        <div className="flex flex-wrap gap-2 mt-2">
-                                            <span className="px-2 py-1 text-xs text-yellow-800 bg-yellow-100 rounded-full">GovInfo.gov</span>
-                                            <span className="px-2 py-1 text-xs text-yellow-800 bg-yellow-100 rounded-full">Congress.gov</span>
-                                            <span className="px-2 py-1 text-xs text-yellow-800 bg-yellow-100 rounded-full">State Regulations</span>
-                                        </div>
-
-                                        {/* Display legal analysis content if available */}
-                                        {result.result.legal_research.legal_analysis && (
-                                            <div className="p-3 mt-3 bg-white border border-yellow-300 rounded">
-                                                <div className="overflow-y-auto text-sm text-gray-700 max-h-32">
-                                                    <pre className="font-sans whitespace-pre-wrap">{result.result.legal_research.legal_analysis}</pre>
-                                                </div>
-                                            </div>
-                                        )}
-                                    </div>
-                                </div>
-                            )}
-
-                            {/* Geo-Regulatory Mapping */}
-                            {result.result?.geo_regulatory_mapping && (
-                                <div className="p-4 bg-white border border-gray-200 rounded-lg">
-                                    <h4 className="flex items-center mb-4 font-semibold text-gray-900">
-                                        <svg className="w-5 h-5 mr-2" fill="none" stroke="currentColor" viewBox="0 0 24 24">
-                                            <path strokeLinecap="round" strokeLinejoin="round" strokeWidth="2" d="M9 20l-5.447-2.724A1 1 0 013 16.382V5.618a1 1 0 011.447-.894L9 7m0 13l6-3m-6 3V7m6 10l4.553 2.276A1 1 0 0021 18.382V7.618a1 1 0 00-.553-.894L15 4m0 13V4m0 0L9 7"></path>
-                                        </svg>
-                                        Geo-Regulatory Compliance Analysis
-                                    </h4>
-
-                                    {/* Parse and display geo-regulatory analysis text */}
-                                    <div className="space-y-3">
-                                        {typeof result.result.geo_regulatory_mapping === 'string' ? (
-                                            <div className="prose-sm prose max-w-none">
-                                                {result.result.geo_regulatory_mapping.split('\n').map((line, index) => {
-                                                    if (line() === '') return <br key={index} />;
-
-                                                    // Headers
-                                                    if (line.startsWith('# ')) {
-                                                        return <h3 key={index} className="mt-4 mb-2 text-lg font-bold text-gray-900">{line.substring(2)}</h3>;
-                                                    }
-                                                    if (line.startsWith('## ')) {
-                                                        return <h4 key={index} className="mt-3 mb-2 text-base font-semibold text-gray-800">{line.substring(3)}</h4>;
-                                                    }
-                                                    if (line.startsWith('### ')) {
-                                                        return <h5 key={index} className="mt-2 mb-1 text-sm font-semibold text-gray-700">{line.substring(4)}</h5>;
-                                                    }
-
-                                                    // Bold text
-                                                    if (line.includes('**') && line.includes('**')) {
-                                                        return (
-                                                            <p key={index} className="mb-1 text-sm text-gray-700">
-                                                                {line.split('**').map((part, i) => i % 2 === 1 ? <strong key={i}>{part}</strong> : part)}
-                                                            </p>
-                                                        );
-                                                    }
-
-                                                    // List items
-                                                    if (line.startsWith('- ')) {
-                                                        return <li key={index} className="mb-1 ml-4 text-sm text-gray-600 list-disc">{line.substring(2)}</li>;
-                                                    }
-
-                                                    // Regular paragraphs
-                                                    if (line) {
-                                                        return <p key={index} className="mb-1 text-sm text-gray-700">{line}</p>;
-                                                    }
-
-                                                    return null;
-                                                })}
-                                            </div>
-                                        ) : (
-                                            <div className="text-sm text-gray-600">
-                                                <pre className="whitespace-pre-wrap">{JSON.stringify(result.result.geo_regulatory_mapping, null, 2)}</pre>
-                                            </div>
-                                        )}
-                                    </div>
-                                </div>
-                            )}
-
-                            {/* Compliance Status */}
-                            {result.result?.compliance_status && (
-                                <div className={`border rounded-lg p-4 ${result.result.compliance_status.risk_level === 'HIGH' ? 'bg-red-50 border-red-200' :
-                                        result.result.compliance_status.risk_level === 'MEDIUM' ? 'bg-yellow-50 border-yellow-200' :
-                                            'bg-green-50 border-green-200'
-                                    }`}>
-                                    <h4 className="flex items-center mb-3 font-semibold">
-                                        <svg className="w-5 h-5 mr-2" fill="none" stroke="currentColor" viewBox="0 0 24 24">
-                                            <path strokeLinecap="round" strokeLinejoin="round" strokeWidth="2" d="M9 12l2 2 4-4m6 2a9 9 0 11-18 0 9 9 0 0118 0z"></path>
-                                        </svg>
-                                        Overall Compliance Status
-                                    </h4>
-                                    <div className="grid grid-cols-2 gap-4 text-sm">
-                                        <div>
-                                            <span className="font-medium text-gray-700">Status:</span>
-                                            <p className="text-gray-900">{result.result.compliance_status.overall_status?.replace(/_/g, ' ')}</p>
-                                        </div>
-                                        <div>
-                                            <span className="font-medium text-gray-700">Risk Level:</span>
-                                            <span className={`inline-block px-2 py-1 text-xs font-medium rounded-full ml-2 ${result.result.compliance_status.risk_level === 'HIGH' ? 'bg-red-100 text-red-800' :
-                                                    result.result.compliance_status.risk_level === 'MEDIUM' ? 'bg-yellow-100 text-yellow-800' :
-                                                        'bg-green-100 text-green-800'
-                                                }`}>
-                                                {result.result.compliance_status.risk_level}
-                                            </span>
-                                        </div>
-                                    </div>
-=======
                         <div className="space-y-6">
                             {/* Analysis Summary Header */}
                             <div className="p-6 border border-blue-200 rounded-lg bg-blue-50">
@@ -1532,26 +1249,10 @@
                                             </div>
                                         </div>
                                     )}
->>>>>>> 1d596324
                                 </div>
                             )}
 
                             {/* Action Buttons */}
-<<<<<<< HEAD
-                            <div className="flex flex-wrap gap-3 pt-4 border-t border-gray-200">
-                                <button
-                                    className="px-4 py-2 text-sm text-white transition-colors bg-blue-600 rounded-md hover:bg-blue-700"
-                                    onClick={() => window.print()}
-                                >
-                                    Print Report
-                                </button>
-                                <button
-                                    className="px-4 py-2 text-sm text-white transition-colors bg-green-600 rounded-md hover:bg-green-700"
-                                    onClick={() => {
-                                        const blob = new Blob([JSON.stringify(result, null, 2)], { type: 'application/json' });
-                                        const url = URL.createObjectURL(blob);
-                                        const a = document.createElement('a');
-=======
                             <div className="flex flex-wrap gap-3 pt-6 border-t border-gray-200">
                                 <button
                                     className="px-6 py-3 text-sm font-medium text-white transition-colors bg-blue-600 rounded-lg hover:bg-blue-700 focus:outline-none focus:ring-2 focus:ring-blue-500 focus:ring-offset-2"
@@ -1581,20 +1282,11 @@
                                         );
                                         const url = URL.createObjectURL(blob);
                                         const a = document.createElement("a");
->>>>>>> 1d596324
                                         a.href = url;
                                         a.download = `${result.feature_analyzed}-analysis.json`;
                                         a.click();
                                     }}
                                 >
-<<<<<<< HEAD
-                                    Export JSON
-                                </button>
-                                <button
-                                    className="px-4 py-2 text-sm text-white transition-colors bg-purple-600 rounded-md hover:bg-purple-700"
-                                    onClick={() => navigator.clipboard.writeText(JSON.stringify(result, null, 2))}
-                                >
-=======
                                     <svg
                                         className="inline-block w-4 h-4 mr-2"
                                         fill="none"
@@ -1631,7 +1323,6 @@
                                             d="M8 16H6a2 2 0 01-2-2V6a2 2 0 012-2h8a2 2 0 012 2v2m-6 12h8a2 2 0 002-2v-8a2 2 0 00-2-2h-8a2 2 0 00-2 2v8a2 2 0 002 2z"
                                         ></path>
                                     </svg>
->>>>>>> 1d596324
                                     Copy to Clipboard
                                 </button>
                             </div>
